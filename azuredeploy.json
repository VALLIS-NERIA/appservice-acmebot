{
  "$schema": "https://schema.management.azure.com/schemas/2015-01-01/deploymentTemplate.json#",
  "contentVersion": "1.0.0.0",
  "parameters": {
    "appName": {
      "type": "string",
      "metadata": {
        "description": "The name of the function app that you wish to create."
      }
    },
    "mailAddress": {
      "type": "string",
      "metadata": {
        "description": "Email address for Let's Encrypt account."
      }
    }
  },
  "variables": {
    "functionAppName": "[parameters('appName')]",
    "hostingPlanName": "[parameters('appName')]",
    "storageAccountName": "[concat(uniquestring(resourceGroup().id), 'azfunctions')]",
    "storageAccountId": "[concat(resourceGroup().id, '/providers/', 'Microsoft.Storage/storageAccounts/', variables('storageAccountName'))]",
    "mailAddress": "[parameters('mailAddress')]"
  },
  "resources": [
    {
      "type": "Microsoft.Storage/storageAccounts",
      "name": "[variables('storageAccountName')]",
      "apiVersion": "2015-05-01-preview",
      "location": "[resourceGroup().location]",
      "properties": {
        "accountType": "Standard_LRS"
      }
    },
    {
      "type": "Microsoft.Web/serverfarms",
      "name": "[variables('hostingPlanName')]",
      "apiVersion": "2015-04-01",
      "location": "[resourceGroup().location]",
      "properties": {
        "name": "[variables('hostingPlanName')]",
        "computeMode": "Dynamic",
        "sku": "Dynamic"
      }
    },
    {
      "type": "Microsoft.Insights/components",
      "name": "[variables('functionAppName')]",
      "apiVersion": "2014-04-01",
      "location": "[resourceGroup().location]",
      "tags": {
        "[concat('hidden-link:', resourceGroup().id, '/providers/Microsoft.Web/sites/', variables('functionAppName'))]": "Resource"
      },
      "properties": {
        "applicationId": "[variables('functionAppName')]"
      }
    },
    {
      "type": "Microsoft.Web/sites",
      "name": "[variables('functionAppName')]",
      "apiVersion": "2016-03-01",
      "location": "[resourceGroup().location]",
      "kind": "functionapp",
      "identity": {
        "type": "SystemAssigned"
      },
      "dependsOn": [
        "[resourceId('Microsoft.Web/serverfarms', variables('hostingPlanName'))]",
        "[resourceId('Microsoft.Storage/storageAccounts', variables('storageAccountName'))]",
        "[resourceId('Microsoft.Insights/components', variables('functionAppName'))]"
      ],
      "properties": {
        "serverFarmId": "[resourceId('Microsoft.Web/serverfarms', variables('hostingPlanName'))]",
        "siteConfig": {
          "appSettings": [
            {
              "name": "APPINSIGHTS_INSTRUMENTATIONKEY",
              "value": "[reference(resourceId('Microsoft.Insights/components', variables('functionAppName')), '2015-05-01').InstrumentationKey]"
            },
            {
              "name": "AzureWebJobsDashboard",
              "value": "[concat('DefaultEndpointsProtocol=https;AccountName=', variables('storageAccountName'), ';AccountKey=', listKeys(variables('storageAccountId'),'2015-05-01-preview').key1)]"
            },
            {
              "name": "AzureWebJobsStorage",
              "value": "[concat('DefaultEndpointsProtocol=https;AccountName=', variables('storageAccountName'), ';AccountKey=', listKeys(variables('storageAccountId'),'2015-05-01-preview').key1)]"
            },
            {
              "name": "WEBSITE_CONTENTAZUREFILECONNECTIONSTRING",
              "value": "[concat('DefaultEndpointsProtocol=https;AccountName=', variables('storageAccountName'), ';AccountKey=', listKeys(variables('storageAccountId'),'2015-05-01-preview').key1)]"
            },
            {
              "name": "WEBSITE_CONTENTSHARE",
              "value": "[toLower(variables('functionAppName'))]"
            },
            {
              "name": "WEBSITE_RUN_FROM_PACKAGE",
              "value": "https://shibayan.blob.core.windows.net/azure-appservice-letsencrypt/latest.zip"
            },
            {
              "name": "FUNCTIONS_EXTENSION_VERSION",
<<<<<<< HEAD
              "value": "~2"
=======
              "value": "beta"
            },
            {
              "name": "LetsEncrypt:SubscriptionId",
              "value": "[subscription().subscriptionId]"
            },
            {
              "name": "LetsEncrypt:Contacts",
              "value": "[variables('mailAddress')]"
>>>>>>> 2a945b45
            }
          ],
          "clientAffinityEnabled": false
        }
      }
    }
  ]
}<|MERGE_RESOLUTION|>--- conflicted
+++ resolved
@@ -99,10 +99,7 @@
             },
             {
               "name": "FUNCTIONS_EXTENSION_VERSION",
-<<<<<<< HEAD
               "value": "~2"
-=======
-              "value": "beta"
             },
             {
               "name": "LetsEncrypt:SubscriptionId",
@@ -111,7 +108,6 @@
             {
               "name": "LetsEncrypt:Contacts",
               "value": "[variables('mailAddress')]"
->>>>>>> 2a945b45
             }
           ],
           "clientAffinityEnabled": false
